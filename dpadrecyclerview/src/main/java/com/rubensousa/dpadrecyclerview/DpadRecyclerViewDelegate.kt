/*
 * Copyright 2022 Rúben Sousa
 *
 * Licensed under the Apache License, Version 2.0 (the "License");
 * you may not use this file except in compliance with the License.
 * You may obtain a copy of the License at
 *
 *     http://www.apache.org/licenses/LICENSE-2.0
 *
 * Unless required by applicable law or agreed to in writing, software
 * distributed under the License is distributed on an "AS IS" BASIS,
 * WITHOUT WARRANTIES OR CONDITIONS OF ANY KIND, either express or implied.
 * See the License for the specific language governing permissions and
 * limitations under the License.
 */

package com.rubensousa.dpadrecyclerview

import android.content.Context
import android.graphics.Rect
import android.util.AttributeSet
import android.view.Gravity
import android.view.View
import android.view.animation.Interpolator
import androidx.recyclerview.widget.DefaultItemAnimator
import androidx.recyclerview.widget.RecyclerView
import androidx.recyclerview.widget.RecyclerView.LayoutManager
import com.rubensousa.dpadrecyclerview.layoutmanager.DpadLayoutManager
import com.rubensousa.dpadrecyclerview.layoutmanager.PivotLayoutManager
import com.rubensousa.dpadrecyclerview.layoutmanager.PivotLayoutManagerDelegate

/**
 * Takes care of most of the functionality of [DpadRecyclerView]
 */
internal class DpadRecyclerViewDelegate(private val recyclerView: RecyclerView) {

    var smoothScrollByBehavior: DpadRecyclerView.SmoothScrollByBehavior? = null

    private var layoutDelegate: PivotLayoutManagerDelegate? = null
    private var layoutManagerImpl: LayoutManager? = null
    private var isRetainingFocus = false
    private var hasOverlappingRendering = true
    private val viewHolderTaskExecutor = ViewHolderTaskExecutor()

    fun init(context: Context, attrs: AttributeSet?) {
        layoutDelegate = createLayoutManager(context, attrs)
        recyclerView.apply {
            // The LayoutManager will restore focus and scroll automatically when needed
            preserveFocusAfterLayout = false

            // Focus a ViewHolder's view first by default if one exists
            descendantFocusability = RecyclerView.FOCUS_AFTER_DESCENDANTS

            // Typically all RecyclerViews have a fixed size, so this is a safe default
            setHasFixedSize(true)

            /**
             * Disable change animation by default due to focus problems when animating.
             * The change animation will create a new temporary view and cause undesired
             * focus animation between the old view and new view.
             */
            val itemAnimator = itemAnimator as DefaultItemAnimator
            itemAnimator.supportsChangeAnimations = false

            setWillNotDraw(true)
            overScrollMode = RecyclerView.OVER_SCROLL_NEVER
            layoutManager = layoutManagerImpl
        }
    }

    fun setLayoutManager(layoutManager: LayoutManager?) {
        layoutDelegate?.removeOnViewHolderSelectedListener(viewHolderTaskExecutor)
        layoutDelegate?.setRecyclerView(null)
        layoutDelegate = null

        if (layoutManager != null && layoutManager !is PivotLayoutManagerDelegate) {
            throw IllegalArgumentException(
                "Only PivotLayoutManagerDelegate is supported, but got $layoutManager"
            )
        }
        if (layoutManager is PivotLayoutManagerDelegate) {
            layoutManager.setRecyclerView(recyclerView)
            layoutManager.addOnViewHolderSelectedListener(viewHolderTaskExecutor)
            layoutDelegate = layoutManager
        }
    }

    private fun createLayoutManager(
        context: Context,
        attrs: AttributeSet?
    ): PivotLayoutManagerDelegate {
        val typedArray = context.obtainStyledAttributes(
            attrs,
            R.styleable.DpadRecyclerView,
            R.attr.dpadRecyclerViewStyle, 0
        )
        val properties = LayoutManager.getProperties(context, attrs, 0, 0)
        val useNewLayoutManager = properties.spanCount == 1 || (
                properties.spanCount > 1 && typedArray.getBoolean(
                    R.styleable.DpadRecyclerView_dpadRecyclerViewPivotLayoutManager, false
                ))
        layoutManagerImpl = if (useNewLayoutManager) {
            PivotLayoutManager(properties)
        } else {
            DpadLayoutManager(context, properties)
        }
        val layout = layoutManagerImpl as PivotLayoutManagerDelegate
        layout.setFocusOutAllowed(
            throughFront = typedArray.getBoolean(
                R.styleable.DpadRecyclerView_dpadRecyclerViewFocusOutFront, true
            ),
            throughBack = typedArray.getBoolean(
                R.styleable.DpadRecyclerView_dpadRecyclerViewFocusOutBack, true
            )
        )
        layout.setFocusOutSideAllowed(
            throughFront = typedArray.getBoolean(
                R.styleable.DpadRecyclerView_dpadRecyclerViewFocusOutSideFront, true
            ),
            throughBack = typedArray.getBoolean(
                R.styleable.DpadRecyclerView_dpadRecyclerViewFocusOutSideBack, true
            )
        )
        layout.setFocusableDirection(
            FocusableDirection.values()[typedArray.getInt(
                R.styleable.DpadRecyclerView_dpadRecyclerViewFocusableDirection,
                FocusableDirection.STANDARD.ordinal
            )]
        )
        layout.setSmoothFocusChangesEnabled(
            typedArray.getBoolean(
                R.styleable.DpadRecyclerView_dpadRecyclerViewSmoothFocusChangesEnabled, true
            )
        )
        if (typedArray.hasValue(R.styleable.DpadRecyclerView_android_gravity)) {
            layout.setGravity(
                typedArray.getInt(R.styleable.DpadRecyclerView_android_gravity, Gravity.NO_GRAVITY)
            )
        }
        if (!typedArray.hasValue(R.styleable.DpadRecyclerView_android_focusable)) {
            recyclerView.isFocusable = true
        }
        if (!typedArray.hasValue(R.styleable.DpadRecyclerView_android_focusableInTouchMode)) {
            recyclerView.isFocusableInTouchMode = true
        }
        val parentAlignment = ParentAlignment(
            edge = ParentAlignment.Edge.values()[typedArray.getInt(
                R.styleable.DpadRecyclerView_dpadRecyclerViewParentAlignmentEdge,
                ParentAlignment.DEFAULT_EDGE.ordinal
            )],
            offset = typedArray.getDimensionPixelSize(
                R.styleable.DpadRecyclerView_dpadRecyclerViewParentAlignmentOffset,
                ViewAlignment.DEFAULT_OFFSET
            ),
            offsetRatio = typedArray.getFloat(
                R.styleable.DpadRecyclerView_dpadRecyclerViewParentAlignmentOffsetRatio,
                ViewAlignment.DEFAULT_OFFSET_RATIO
            ),
            isOffsetRatioEnabled = typedArray.getBoolean(
                R.styleable.DpadRecyclerView_dpadRecyclerViewParentAlignmentOffsetRatioEnabled,
                true
            )
        )
        val childAlignment = ChildAlignment(
            offset = typedArray.getDimensionPixelSize(
                R.styleable.DpadRecyclerView_dpadRecyclerViewChildAlignmentOffset,
                ViewAlignment.DEFAULT_OFFSET
            ),
            offsetRatio = typedArray.getFloat(
                R.styleable.DpadRecyclerView_dpadRecyclerViewChildAlignmentOffsetRatio,
                ViewAlignment.DEFAULT_OFFSET_RATIO
            ),
            isOffsetRatioEnabled = typedArray.getBoolean(
                R.styleable.DpadRecyclerView_dpadRecyclerViewChildAlignmentOffsetRatioEnabled,
                true
            )
        )
        layout.setAlignments(parentAlignment, childAlignment, smooth = false)
        typedArray.recycle()
        return layout
    }

    fun focusSearch(focused: View?, direction: Int): View? {
        if (focused == null) {
            return null
        }
        return layoutDelegate?.onInterceptFocusSearch(focused, direction)
    }

    fun onRtlPropertiesChanged() {
        layoutDelegate?.onRtlPropertiesChanged()
    }

    fun onFocusChanged(gainFocus: Boolean) {
        layoutDelegate?.onFocusChanged(gainFocus)
    }

    fun focusSearch(direction: Int): View? {
        val currentLayout = layoutDelegate
        if (recyclerView.isFocused && currentLayout != null) {
            // focusSearch will be called when RecyclerView itself is focused.
            // Calling focusSearch(view, int) to get next sibling of current selected child.
            val view = layoutManagerImpl?.findViewByPosition(currentLayout.getSelectedPosition())
            if (view != null) {
                return focusSearch(view, direction)
            }
        }
        return null
    }

    fun onRequestFocusInDescendants(direction: Int, previouslyFocusedRect: Rect?): Boolean {
        return if (isRetainingFocus) {
            /**
             * Don't focus to child if RecyclerView is already retaining focus temporarily
             * from a previous removeView or removeViewAt
             */
            false
        } else {
            layoutDelegate?.onRequestFocusInDescendants(direction, previouslyFocusedRect) ?: false
        }
    }

    fun setFocusableDirection(direction: FocusableDirection) {
        requireLayout().setFocusableDirection(direction)
    }

    fun getFocusableDirection() = requireLayout().getFocusableDirection()

    fun getChildDrawingOrder(childCount: Int, drawingOrderPosition: Int): Int {
        val selectedPosition = layoutDelegate?.getSelectedPosition() ?: return drawingOrderPosition
        val view =
            layoutManagerImpl?.findViewByPosition(selectedPosition) ?: return drawingOrderPosition
        val focusIndex = recyclerView.indexOfChild(view)
        // Scenario: 0 1 2 3 4 5 6 7 8 9, 4 is the focused item
        // drawing order is: 0 1 2 3 9 8 7 6 5 4
        return if (drawingOrderPosition < focusIndex) {
            drawingOrderPosition
        } else if (drawingOrderPosition < childCount - 1) {
            focusIndex + childCount - 1 - drawingOrderPosition
        } else {
            focusIndex
        }
    }

    fun removeView(view: View) {
        isRetainingFocus = view.hasFocus() && recyclerView.isFocusable
        if (isRetainingFocus) {
            recyclerView.requestFocus()
        }
    }

    fun removeViewAt(index: Int) {
        val childHasFocus = recyclerView.getChildAt(index)?.hasFocus() ?: false
        isRetainingFocus = childHasFocus && recyclerView.isFocusable
        if (isRetainingFocus) {
            recyclerView.requestFocus()
        }
    }

    fun setRemoveViewFinished() {
        isRetainingFocus = false
    }

    fun smoothScrollBy(dx: Int, dy: Int) {
        smoothScrollByBehavior?.let { behavior ->
            recyclerView.smoothScrollBy(
                dx, dy,
                behavior.configSmoothScrollByInterpolator(dx, dy),
                behavior.configSmoothScrollByDuration(dx, dy)
            )
        } ?: recyclerView.smoothScrollBy(dx, dy, null, RecyclerView.UNDEFINED_DURATION)
    }

    fun smoothScrollBy(dx: Int, dy: Int, interpolator: Interpolator?) {
        smoothScrollByBehavior?.let { behavior ->
            recyclerView.smoothScrollBy(
                dx, dy,
                interpolator,
                behavior.configSmoothScrollByDuration(dx, dy)
            )
        } ?: recyclerView.smoothScrollBy(dx, dy, interpolator, RecyclerView.UNDEFINED_DURATION)
    }

    fun setSmoothFocusChangesEnabled(enabled: Boolean) {
        requireLayout().setSmoothFocusChangesEnabled(enabled)
    }

    fun setSpanCount(spans: Int) {
        if (spans == 1) {
            return
        }
        if (layoutManagerImpl is PivotLayoutManager) {
            val pivotLayoutManager = layoutManagerImpl as PivotLayoutManager
            val configuration = pivotLayoutManager.getConfiguration()
            val properties = LayoutManager.Properties()
            properties.orientation = configuration.orientation
            properties.spanCount = spans
            properties.reverseLayout = configuration.reverseLayout
            val dpadLayoutManager = DpadLayoutManager(recyclerView.context, properties)
            dpadLayoutManager.setFocusableDirection(configuration.focusableDirection)
            dpadLayoutManager.setGravity(configuration.gravity)
            dpadLayoutManager.setAlignments(
                pivotLayoutManager.getParentAlignment(),
                pivotLayoutManager.getChildAlignment(),
                false
            )
            recyclerView.layoutManager = dpadLayoutManager
        } else {
            requireLayout().setSpanCount(spans)
        }
    }

    fun setOrientation(orientation: Int) {
        requireLayout().setOrientation(orientation)
    }

    fun setGravity(gravity: Int) {
        requireLayout().setGravity(gravity)
    }

    fun setSelectedPosition(position: Int, smooth: Boolean) {
        requireLayout().selectPosition(position, subPosition = 0, smooth)
    }

    fun setSelectedPosition(position: Int, task: ViewHolderTask, smooth: Boolean) {
        viewHolderTaskExecutor.schedule(position, task)
        setSelectedPosition(position, smooth)
    }

    fun setSelectedSubPosition(position: Int, subPosition: Int, smooth: Boolean) {
        requireLayout().selectPosition(position, subPosition, smooth)
    }

    fun getSelectedPosition() = layoutDelegate?.getSelectedPosition() ?: RecyclerView.NO_POSITION

    fun getSelectedSubPosition() = layoutDelegate?.getSelectedSubPosition() ?: 0

    fun getCurrentSubPositions() = layoutDelegate?.getCurrentSubPositions() ?: 0

    fun setSelectedSubPosition(subPosition: Int, smooth: Boolean) {
        requireLayout().selectSubPosition(subPosition, smooth)
    }

    fun setFocusOutAllowed(throughFront: Boolean, throughBack: Boolean) {
        requireLayout().setFocusOutAllowed(throughFront, throughBack)
    }

    fun setFocusOutSideAllowed(throughFront: Boolean, throughBack: Boolean) {
        requireLayout().setFocusOutSideAllowed(throughFront, throughBack)
    }

    fun addOnViewHolderSelectedListener(listener: OnViewHolderSelectedListener) {
        requireLayout().addOnViewHolderSelectedListener(listener)
    }

    fun removeOnViewHolderSelectedListener(listener: OnViewHolderSelectedListener) {
        requireLayout().removeOnViewHolderSelectedListener(listener)
    }

    fun clearOnViewHolderSelectedListeners() {
        requireLayout().clearOnViewHolderSelectedListeners()
    }

    fun getSpanCount(): Int = layoutDelegate?.getSpanCount() ?: 0

    fun setAlignments(parent: ParentAlignment, child: ChildAlignment, smooth: Boolean) {
        requireLayout().setAlignments(parent, child, smooth)
    }

    fun setParentAlignment(alignment: ParentAlignment, smooth: Boolean = false) {
        requireLayout().setParentAlignment(alignment, smooth)
    }

    fun getParentAlignment() = requireLayout().getParentAlignment()

    fun setChildAlignment(alignment: ChildAlignment, smooth: Boolean = false) {
        requireLayout().setChildAlignment(alignment, smooth)
    }

    fun getChildAlignment() = requireLayout().getChildAlignment()

    fun setSpanSizeLookup(spanSizeLookup: DpadSpanSizeLookup) {
        requireLayout().setSpanSizeLookup(spanSizeLookup)
    }

    fun addOnLayoutCompletedListener(listener: DpadRecyclerView.OnLayoutCompletedListener) {
        requireLayout().addOnLayoutCompletedListener(listener)
    }

    fun removeOnLayoutCompletedListener(listener: DpadRecyclerView.OnLayoutCompletedListener) {
        requireLayout().removeOnLayoutCompletedListener(listener)
    }

    fun clearOnLayoutCompletedListeners() {
        requireLayout().clearOnLayoutCompletedListeners()
    }

    fun setExtraLayoutSpaceStrategy(strategy: ExtraLayoutSpaceStrategy?) {
        requireLayout().setExtraLayoutSpaceStrategy(strategy)
    }

    fun hasOverlappingRendering(): Boolean = hasOverlappingRendering

    fun setHasOverlappingRendering(enabled: Boolean) {
        this.hasOverlappingRendering = enabled
    }

    fun setFocusSearchDisabled(disabled: Boolean) {
        recyclerView.descendantFocusability = if (disabled) {
            RecyclerView.FOCUS_BLOCK_DESCENDANTS
        } else {
            RecyclerView.FOCUS_AFTER_DESCENDANTS
        }
        requireLayout().setFocusSearchDisabled(disabled)
    }

    fun isFocusSearchDisabled(): Boolean {
        return requireLayout().isFocusSearchDisabled()
    }

    fun requireLayout(): PivotLayoutManagerDelegate {
        return requireNotNull(layoutDelegate) {
            "LayoutManager is null. You need to call RecyclerView.setLayoutManager"
        }
    }

    fun setChildrenDrawingOrderEnabled(enabled: Boolean) {
        requireLayout().setChildrenDrawingOrderEnabled(enabled)
    }

<<<<<<< HEAD
    fun setRecycleChildrenOnDetach(recycle: Boolean) {
        requireLayout().setRecycleChildrenOnDetach(recycle)
=======
    fun findFirstVisibleItemPosition(): Int {
        return requireLayout().findFirstVisibleItemPosition()
    }

    fun findFirstCompletelyVisibleItemPosition(): Int {
        return requireLayout().findFirstCompletelyVisibleItemPosition()
    }

    fun findLastVisibleItemPosition(): Int {
        return requireLayout().findLastVisibleItemPosition()
    }

    fun findLastCompletelyVisibleItemPosition(): Int {
        return requireLayout().findLastCompletelyVisibleItemPosition()
>>>>>>> 06790672
    }

}<|MERGE_RESOLUTION|>--- conflicted
+++ resolved
@@ -428,25 +428,24 @@
         requireLayout().setChildrenDrawingOrderEnabled(enabled)
     }
 
-<<<<<<< HEAD
+    fun findFirstVisibleItemPosition(): Int {
+        return requireLayout().findFirstVisibleItemPosition()
+    }
+
+    fun findFirstCompletelyVisibleItemPosition(): Int {
+        return requireLayout().findFirstCompletelyVisibleItemPosition()
+    }
+
+    fun findLastVisibleItemPosition(): Int {
+        return requireLayout().findLastVisibleItemPosition()
+    }
+
+    fun findLastCompletelyVisibleItemPosition(): Int {
+        return requireLayout().findLastCompletelyVisibleItemPosition()
+    }
+
     fun setRecycleChildrenOnDetach(recycle: Boolean) {
         requireLayout().setRecycleChildrenOnDetach(recycle)
-=======
-    fun findFirstVisibleItemPosition(): Int {
-        return requireLayout().findFirstVisibleItemPosition()
-    }
-
-    fun findFirstCompletelyVisibleItemPosition(): Int {
-        return requireLayout().findFirstCompletelyVisibleItemPosition()
-    }
-
-    fun findLastVisibleItemPosition(): Int {
-        return requireLayout().findLastVisibleItemPosition()
-    }
-
-    fun findLastCompletelyVisibleItemPosition(): Int {
-        return requireLayout().findLastCompletelyVisibleItemPosition()
->>>>>>> 06790672
     }
 
 }