--- conflicted
+++ resolved
@@ -224,10 +224,28 @@
         }
     }
 
-<<<<<<< HEAD
     override fun onFocusChanged(gainFocus: Boolean) {
-        focusFinder.onFocusChanged(gainFocus)
-=======
+        focusDispatcher.onFocusChanged(gainFocus)
+    }
+
+    override fun onInterceptFocusSearch(focused: View, direction: Int): View? {
+        return focusDispatcher.onInterceptFocusSearch(recyclerView, focused, direction)
+    }
+
+    override fun onAddFocusables(
+        recyclerView: RecyclerView,
+        views: ArrayList<View>,
+        direction: Int,
+        focusableMode: Int
+    ): Boolean {
+        return focusDispatcher.onAddFocusables(recyclerView, views, direction, focusableMode)
+    }
+
+    override fun onRequestFocusInDescendants(
+        direction: Int,
+        previouslyFocusedRect: Rect?
+    ): Boolean = focusDispatcher.onRequestFocusInDescendants(direction, previouslyFocusedRect)
+
     override fun onRequestChildFocus(
         parent: RecyclerView,
         state: RecyclerView.State,
@@ -235,34 +253,6 @@
         focused: View?
     ): Boolean {
         return focusDispatcher.onRequestChildFocus(child, focused)
->>>>>>> 2b6f66ac
-    }
-
-    override fun onInterceptFocusSearch(focused: View, direction: Int): View? {
-        return focusDispatcher.onInterceptFocusSearch(recyclerView, focused, direction)
-    }
-
-    override fun onAddFocusables(
-        recyclerView: RecyclerView,
-        views: ArrayList<View>,
-        direction: Int,
-        focusableMode: Int
-    ): Boolean {
-        return focusDispatcher.onAddFocusables(recyclerView, views, direction, focusableMode)
-    }
-
-    override fun onRequestFocusInDescendants(
-        direction: Int,
-        previouslyFocusedRect: Rect?
-    ): Boolean = focusFinder.onRequestFocusInDescendants(direction, previouslyFocusedRect)
-
-    override fun onRequestChildFocus(
-        parent: RecyclerView,
-        state: RecyclerView.State,
-        child: View,
-        focused: View?
-    ): Boolean {
-        return focusFinder.onRequestChildFocus(parent, state, child, focused)
     }
 
     // Disabled since only this LayoutManager knows how to position views
@@ -419,18 +409,6 @@
 
     // Event methods
 
-<<<<<<< HEAD
-=======
-    override fun onRequestFocusInDescendants(
-        direction: Int,
-        previouslyFocusedRect: Rect?
-    ): Boolean = focusDispatcher.onRequestFocusInDescendants(direction, previouslyFocusedRect)
-
-    override fun onFocusChanged(gainFocus: Boolean) {
-        focusDispatcher.onFocusChanged(gainFocus)
-    }
-
->>>>>>> 2b6f66ac
     override fun addOnViewHolderSelectedListener(listener: OnViewHolderSelectedListener) {
         pivotSelector.addOnViewHolderSelectedListener(listener)
     }
