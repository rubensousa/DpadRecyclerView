/*
 * Copyright 2024 Rúben Sousa
 *
 * Licensed under the Apache License, Version 2.0 (the "License");
 * you may not use this file except in compliance with the License.
 * You may obtain a copy of the License at
 *
 *     http://www.apache.org/licenses/LICENSE-2.0
 *
 * Unless required by applicable law or agreed to in writing, software
 * distributed under the License is distributed on an "AS IS" BASIS,
 * WITHOUT WARRANTIES OR CONDITIONS OF ANY KIND, either express or implied.
 * See the License for the specific language governing permissions and
 * limitations under the License.
 */

package com.rubensousa.dpadrecyclerview.compose

import android.view.ViewGroup
import androidx.compose.runtime.Composable
import androidx.compose.runtime.mutableStateOf
import androidx.compose.ui.platform.ComposeView
import androidx.compose.ui.platform.ViewCompositionStrategy
import androidx.recyclerview.widget.RecyclerView

/**
 * Similar to [DpadComposeViewHolder], but sends the focus down to composables
 *
 * This allows inline definition of ViewHolders in `onCreateViewHolder`:
 *
 * ```kotlin
 * override fun onCreateViewHolder(parent: ViewGroup, viewType: Int): DpadComposeFocusViewHolder<Int> {
 *     return DpadComposeFocusViewHolder(parent) { item, isSelected ->
 *          ItemComposable(item, isSelected)
 *     }
 * }
 * ```
 * To update the current item, override `onBindViewHolder` and call [setItemState]:
 *
 * ```kotlin
 * override fun onBindViewHolder(holder: DpadComposeFocusViewHolder<Int>, position: Int) {
 *      holder.setItemState(getItem(position))
 * }
 * ```
 */
class DpadComposeFocusViewHolder<T>(
    parent: ViewGroup,
    compositionStrategy: ViewCompositionStrategy = RecyclerViewCompositionStrategy.DisposeOnRecycled,
<<<<<<< HEAD
    private val content: @Composable (item: T) -> Unit = {}
=======
    isFocusable: Boolean = true,
    private val content: @Composable (item: T) -> Unit
>>>>>>> 30cf3708
) : RecyclerView.ViewHolder(ComposeView(parent.context)) {

    private val itemState = mutableStateOf<T?>(null)
    private val composeView = itemView as ComposeView

    init {
        composeView.apply {
            this@DpadComposeFocusViewHolder.setFocusable(isFocusable)
            setViewCompositionStrategy(compositionStrategy)
            setContent {
                itemState.value?.let { item ->
                    content(item)
                }
            }
        }
    }

<<<<<<< HEAD
    fun setContent(content: @Composable (item: T) -> Unit) {
        composeView.setContent {
            itemState.value?.let { item ->
                content(item)
=======
    fun setFocusable(focusable: Boolean) {
        composeView.apply {
            isFocusable = focusable
            isFocusableInTouchMode = focusable
            descendantFocusability = if (focusable) {
                ViewGroup.FOCUS_AFTER_DESCENDANTS
            } else {
                ViewGroup.FOCUS_BLOCK_DESCENDANTS
>>>>>>> 30cf3708
            }
        }
    }

    fun setItemState(item: T?) {
        itemState.value = item
    }

    fun getItem(): T? = itemState.value
}<|MERGE_RESOLUTION|>--- conflicted
+++ resolved
@@ -46,12 +46,8 @@
 class DpadComposeFocusViewHolder<T>(
     parent: ViewGroup,
     compositionStrategy: ViewCompositionStrategy = RecyclerViewCompositionStrategy.DisposeOnRecycled,
-<<<<<<< HEAD
+    isFocusable: Boolean = true,
     private val content: @Composable (item: T) -> Unit = {}
-=======
-    isFocusable: Boolean = true,
-    private val content: @Composable (item: T) -> Unit
->>>>>>> 30cf3708
 ) : RecyclerView.ViewHolder(ComposeView(parent.context)) {
 
     private val itemState = mutableStateOf<T?>(null)
@@ -61,20 +57,18 @@
         composeView.apply {
             this@DpadComposeFocusViewHolder.setFocusable(isFocusable)
             setViewCompositionStrategy(compositionStrategy)
-            setContent {
-                itemState.value?.let { item ->
-                    content(item)
-                }
+            setContent(content)
+        }
+    }
+
+    fun setContent(content: @Composable (item: T) -> Unit) {
+        composeView.setContent {
+            itemState.value?.let { item ->
+                content(item)
             }
         }
     }
 
-<<<<<<< HEAD
-    fun setContent(content: @Composable (item: T) -> Unit) {
-        composeView.setContent {
-            itemState.value?.let { item ->
-                content(item)
-=======
     fun setFocusable(focusable: Boolean) {
         composeView.apply {
             isFocusable = focusable
@@ -83,7 +77,6 @@
                 ViewGroup.FOCUS_AFTER_DESCENDANTS
             } else {
                 ViewGroup.FOCUS_BLOCK_DESCENDANTS
->>>>>>> 30cf3708
             }
         }
     }
