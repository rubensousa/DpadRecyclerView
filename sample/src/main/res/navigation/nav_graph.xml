--- conflicted
+++ resolved
@@ -81,17 +81,16 @@
             app:destination="@id/short_list_fragment" />
 
         <action
-<<<<<<< HEAD
             android:id="@+id/open_drag_drop"
             app:destination="@id/drag_drop_fragment" />
 
         <action
             android:id="@+id/open_drag_drop_grid"
             app:destination="@id/drag_drop_grid_fragment" />
-=======
+
+        <action
             android:id="@+id/open_span_header"
             app:destination="@id/span_header_fragment" />
->>>>>>> 30cf3708
 
     </fragment>
 
@@ -208,7 +207,6 @@
         android:name="com.rubensousa.dpadrecyclerview.sample.ui.screen.list.ShortListFragment" />
 
     <fragment
-<<<<<<< HEAD
         android:id="@+id/drag_drop_fragment"
         android:name="com.rubensousa.dpadrecyclerview.sample.ui.screen.drag.DragAndDropFragment" />
 
@@ -216,8 +214,7 @@
         android:id="@+id/drag_drop_grid_fragment"
         android:name="com.rubensousa.dpadrecyclerview.sample.ui.screen.drag.DragAndDropGridFragment" />
 
-=======
+    <fragment
         android:id="@+id/span_header_fragment"
         android:name="com.rubensousa.dpadrecyclerview.sample.ui.screen.grid.GridSpanHeaderFragment" />
->>>>>>> 30cf3708
 </navigation>